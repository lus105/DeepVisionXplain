--- conflicted
+++ resolved
@@ -19,11 +19,6 @@
 Done:
 
 
-<<<<<<< HEAD
-- Preprocessing as separate process and caching patches into directory.
-- Using patch-based pipelines (https://torchio.readthedocs.io/patches/index.html)
-=======
->>>>>>> 9428b875
 
 ## Installation
 
