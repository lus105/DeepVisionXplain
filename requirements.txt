--- conflicted
+++ resolved
@@ -31,9 +31,6 @@
 ipywidgets
 ipykernel
 pandas
-<<<<<<< HEAD
 albumentations
-=======
 tensorrt
-pycuda
->>>>>>> 088db8dd
+pycuda