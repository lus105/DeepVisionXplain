from pathlib import Path
from typing import Callable, Optional
import cv2
import torch
from torch.utils.data import Dataset
<<<<<<< HEAD
from .utils import find_file_by_name, list_files, IMAGE_EXTENSIONS
=======
import albumentations
import torchvision
from PIL import Image
from .utils import find_file_by_name, list_files, IMAGE_EXTENSIONS

>>>>>>> b4a08f7e

class ImageLabelDataset(Dataset):
    """
    A dataset class for loading image-label pairs from directories and their subdirectories.
    """
    def __init__(self,
                 img_dir: str,
                 label_dir: str,
                 transform: Optional[Callable] = None,
                 label_postfix: str = '') -> None:
        """Initialize the dataset.

<<<<<<< HEAD
=======
    def __init__(
        self,
        img_dir: str,
        label_dir: str,
        transform: Optional[Callable] = None,
        label_postfix: str = '',
    ) -> None:
        """Initialize the dataset.

>>>>>>> b4a08f7e
        Args:
            img_dir (str): Directory containing images.
            label_dir (str): Directory containing labels.
            transform (Optional[Callable], optional): Transform applied
              to image-label pairs. Defaults to None.
<<<<<<< HEAD
            label_postfix (str, optional): Postfix for matching labels
              to images. Defaults to ''.
=======
>>>>>>> b4a08f7e
        """
        self.img_dir = Path(img_dir)
        self.label_dir = Path(label_dir)
        self.transform = transform
<<<<<<< HEAD
        self.label_postfix= label_postfix
=======
>>>>>>> b4a08f7e
        self.img_label_pairs = self._get_img_label_pairs()

    def _get_img_label_pairs(self) -> list[tuple[Path, Path]]:
        """Find valid image-label pairs.

        Returns:
            list[tuple[Path, Path]]: List of (image_path, label_path) pairs.
        """
        img_files = list_files(self.img_dir, IMAGE_EXTENSIONS)
        img_label_pairs = []

        for img_path in img_files:
            label_path = find_file_by_name(self.label_dir, img_path.stem)
            if label_path.exists():
                img_label_pairs.append((img_path, label_path))

        return img_label_pairs

    def __len__(self) -> int:
        """Get the number of image-label pairs.

        Returns:
            int: Number of pairs.
        """
        return len(self.img_label_pairs)

    def __getitem__(self, idx: int) -> tuple[torch.Tensor, torch.Tensor]:
        """Get an image-label pair by index.

        Args:
            idx (int): Index of the pair.
<<<<<<< HEAD

        Returns:
            tuple[torch.Tensor, torch.Tensor]: Transformed image and label tensors.
        """
        img_path, label_path = self.img_label_pairs[idx]
        image = cv2.imread(img_path, cv2.IMREAD_COLOR)
        label = cv2.imread(label_path, cv2.IMREAD_GRAYSCALE)

        if self.transform is not None:
            transformed = self.transform(image=image, mask=label)
            image = transformed["image"]
            label = transformed["mask"]
            label = label.to(torch.float32) / 255.0
=======

        Returns:
            tuple[torch.Tensor, torch.Tensor]: Transformed image and label tensors.
        """
        img_path, label_path = self.img_label_pairs[idx]
        image = cv2.imread(img_path, cv2.IMREAD_COLOR)
        label = cv2.imread(label_path, cv2.IMREAD_GRAYSCALE)

        # Convert OpenCV BGR to RGB for PyTorch/TorchVision compatibility
        image = cv2.cvtColor(image, cv2.COLOR_BGR2RGB)

        if self.transform is not None:
            # Handle Albumentations transforms
            if isinstance(self.transform, albumentations.core.composition.BaseCompose):
                transformed = self.transform(image=image, mask=label)
                image = transformed['image']
                label = transformed['mask']
                label = torch.tensor(label, dtype=torch.float32) / 255.0
            # Handle TorchVision transforms
            elif isinstance(self.transform, torchvision.transforms.Compose):
                image = self.transform(
                    Image.fromarray(image)
                )  # Convert image to PIL for torchvision
                label = torch.tensor(label, dtype=torch.float32) / 255.0
            else:
                raise ValueError(
                    'Unsupported transform type. Use Albumentations or TorchVision transforms.'
                )
>>>>>>> b4a08f7e

        return image, label<|MERGE_RESOLUTION|>--- conflicted
+++ resolved
@@ -3,29 +3,17 @@
 import cv2
 import torch
 from torch.utils.data import Dataset
-<<<<<<< HEAD
-from .utils import find_file_by_name, list_files, IMAGE_EXTENSIONS
-=======
 import albumentations
 import torchvision
 from PIL import Image
 from .utils import find_file_by_name, list_files, IMAGE_EXTENSIONS
 
->>>>>>> b4a08f7e
 
 class ImageLabelDataset(Dataset):
     """
     A dataset class for loading image-label pairs from directories and their subdirectories.
     """
-    def __init__(self,
-                 img_dir: str,
-                 label_dir: str,
-                 transform: Optional[Callable] = None,
-                 label_postfix: str = '') -> None:
-        """Initialize the dataset.
 
-<<<<<<< HEAD
-=======
     def __init__(
         self,
         img_dir: str,
@@ -35,25 +23,15 @@
     ) -> None:
         """Initialize the dataset.
 
->>>>>>> b4a08f7e
         Args:
             img_dir (str): Directory containing images.
             label_dir (str): Directory containing labels.
             transform (Optional[Callable], optional): Transform applied
               to image-label pairs. Defaults to None.
-<<<<<<< HEAD
-            label_postfix (str, optional): Postfix for matching labels
-              to images. Defaults to ''.
-=======
->>>>>>> b4a08f7e
         """
         self.img_dir = Path(img_dir)
         self.label_dir = Path(label_dir)
         self.transform = transform
-<<<<<<< HEAD
-        self.label_postfix= label_postfix
-=======
->>>>>>> b4a08f7e
         self.img_label_pairs = self._get_img_label_pairs()
 
     def _get_img_label_pairs(self) -> list[tuple[Path, Path]]:
@@ -85,21 +63,6 @@
 
         Args:
             idx (int): Index of the pair.
-<<<<<<< HEAD
-
-        Returns:
-            tuple[torch.Tensor, torch.Tensor]: Transformed image and label tensors.
-        """
-        img_path, label_path = self.img_label_pairs[idx]
-        image = cv2.imread(img_path, cv2.IMREAD_COLOR)
-        label = cv2.imread(label_path, cv2.IMREAD_GRAYSCALE)
-
-        if self.transform is not None:
-            transformed = self.transform(image=image, mask=label)
-            image = transformed["image"]
-            label = transformed["mask"]
-            label = label.to(torch.float32) / 255.0
-=======
 
         Returns:
             tuple[torch.Tensor, torch.Tensor]: Transformed image and label tensors.
@@ -128,6 +91,5 @@
                 raise ValueError(
                     'Unsupported transform type. Use Albumentations or TorchVision transforms.'
                 )
->>>>>>> b4a08f7e
 
         return image, label