--- conflicted
+++ resolved
@@ -28,76 +28,4 @@
         if k.startswith(remove_prefix)
     }
 
-<<<<<<< HEAD
-    return model_weights
-
-def create_model(
-        model_name: str,
-        model_repo: Optional[str] = None,
-        **kwargs: Any
-) -> torch.nn.Module:
-    if "torchvision.models" in model_name:
-        model_name = model_name.split("torchvision.models/")[1]
-        model = getattr(models, model_name)(**kwargs)
-    elif "segmentation_models_pytorch" in model_name:
-        model_name = model_name.split("segmentation_models_pytorch/")[1]
-        model = getattr(smp, model_name)(**kwargs)
-    elif "timm" in model_name:
-        model_name = model_name.split("timm/")[1]
-        model = timm.create_model(model_name, **kwargs)
-    elif "torch.hub" in model_name:
-        model_name = model_name.split("torch.hub/")[1]
-        if not model_repo:
-            raise ValueError("Please provide model_repo for torch.hub")
-        model = torch.hub.load(model_repo, model_name, **kwargs)
-    else:
-        raise NotImplementedError(f"Model {model_name} is not implemented")
-    
-    return model
-
-def save_images(
-    image: torch.Tensor, map: torch.Tensor, label: torch.Tensor, path: str
-) -> None:
-    """Image saving function for image, explainability map and label. Images are
-    horizontally concatenated.
-
-    Args:
-        image (torch.Tensor): Original image.
-        map (torch.Tensor): Explainability map.
-        label (torch.Tensor): True label (mask).
-        path (str): Path for image saving.
-    """
-    # make path
-    os.makedirs(os.path.dirname(path), exist_ok=True)
-
-    image = image.cpu().numpy().transpose(1, 2, 0)
-    image = (image * 255).astype(np.uint8)
-
-    map = map.cpu().numpy()
-
-    label = label.cpu().numpy()
-    label = cv2.cvtColor(label, cv2.COLOR_GRAY2RGB)
-    label = (label * 255).astype(np.uint8)
-
-    # Thresholded map
-    map_thresholded = np.where(map > 0.5, 1, 0)
-    map_thresholded = (map_thresholded * 255).astype(np.uint8)
-    map_thresholded = cv2.cvtColor(map_thresholded, cv2.COLOR_GRAY2RGB)
-
-    # Normalize map for applying colormap
-    map_normalized = cv2.normalize(
-        map, None, alpha=0, beta=255, norm_type=cv2.NORM_MINMAX, dtype=cv2.CV_8U
-    )
-    # Apply the JET colormap
-    map_colored = cv2.applyColorMap(map_normalized, cv2.COLORMAP_JET)
-
-    alpha = 0.5  # Transparency for the map overlay
-    blended_image = cv2.addWeighted(image, 1 - alpha, map_colored, alpha, 0)
-
-    img_concated = cv2.hconcat(
-        [image, label, map_colored, blended_image, map_thresholded]
-    )
-    cv2.imwrite(path, img_concated)
-=======
-    return model_weights
->>>>>>> b9653fc5
+    return model_weights